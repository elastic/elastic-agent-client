--- conflicted
+++ resolved
@@ -38,13 +38,8 @@
 
 // NewFromReader creates a new client reading the connection information from the io.Reader.
 func NewFromReader(reader io.Reader, impl StateInterface, actions ...Action) (Client, error) {
-<<<<<<< HEAD
 	connInfo := &proto.StartUpInfo{}
 	data, err := ioutil.ReadAll(reader)
-=======
-	connInfo := &proto.ConnInfo{}
-	data, err := io.ReadAll(reader)
->>>>>>> 608201ab
 	if err != nil {
 		return nil, err
 	}
@@ -68,11 +63,7 @@
 
 // NewV2FromReader creates a new V2 client reading the connection information from the io.Reader.
 func NewV2FromReader(reader io.Reader, ver VersionInfo, opts ...V2ClientOption) (V2, []Service, error) {
-<<<<<<< HEAD
 	info := &proto.StartUpInfo{}
-=======
-	connInfo := &proto.ConnInfo{}
->>>>>>> 608201ab
 	data, err := io.ReadAll(reader)
 	if err != nil {
 		return nil, nil, err
