--- conflicted
+++ resolved
@@ -252,15 +252,8 @@
 	var errs2 []error
 	ctx, cancel = context.WithCancel(context.Background())
 	defer cancel()
-<<<<<<< HEAD
-	validClient := NewV2(fmt.Sprintf(":%d", srv.Port), token, VersionInfo{
+	validClient := NewV2(srv.GetTarget(), token, VersionInfo{
 		Name: "program",
-=======
-
-	validClient := NewV2(srv.GetTarget(), token, VersionInfo{
-		Name:    "program",
-		Version: "v1.0.0",
->>>>>>> 608201ab
 		Meta: map[string]string{
 			"key": "value",
 		},
